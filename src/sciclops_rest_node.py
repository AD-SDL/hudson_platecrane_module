#! /usr/bin/env python3
"""The server for the Hudson Platecrane/Sciclops that takes incoming WEI flow requests from the experiment application"""

from pathlib import Path

from fastapi.datastructures import State
from platecrane_driver.sciclops_driver import SCICLOPS
from typing_extensions import Annotated
from wei.modules.rest_module import RESTModule
from wei.types.module_types import ModuleStatus
from wei.types.step_types import StepResponse
from wei.utils import extract_version

rest_module = RESTModule(
    name="sciclops_node",
    version=extract_version(Path(__file__).parent.parent / "pyproject.toml"),
    description="A node to control the sciclops plate moving robot",
    model="sciclops",
)


@rest_module.startup()
def sciclops_startup(state: State):
    """Initial run function for the app, initializes the state
    Parameters
    ----------
    app : FastApi
       The REST API app being initialized

    Returns
    -------
    None"""
    print("Hello, World!")
    try:
        state.sciclops = SCICLOPS()
        print(state._state)
    except Exception as error_msg:
        state.status = ModuleStatus.ERROR
        print("------- SCICLOPS Error message: " + str(error_msg) + (" -------"))

    else:
        print("SCICLOPS online")
    state.status = ModuleStatus.IDLE


<<<<<<< HEAD
@rest_module.action(name="status", description="force sciclops to check its status")
def status(state: State, action: ActionRequest): 
    return StepResponse.step_succeeded()
=======
@rest_module.action(name="status")
def status(state: State):
    """Action that forces the sciclops to check its status."""
    sciclops: SCICLOPS = state.sciclops
    sciclops.get_status()
    return StepResponse.step_succeeded(action_msg="Succesfully got status")
>>>>>>> 1de24d88


@rest_module.action()
def home(state: State):
    """Homes the sciclops"""
    state.sciclops.home()
    return StepResponse.step_succeeded()


@rest_module.action(name="get_plate")
def get_plate(
    state: State,
    pos: Annotated[int, "Stack to get plate from"],
    lid: Annotated[bool, "Whether plate has a lid or not"] = False,
    trash: Annotated[bool, "Whether to use the trash"] = False,
):
    """Get a plate from a stack position and move it to transfer point (or trash)"""
    state.sciclops.get_plate(pos, lid, trash)
    return StepResponse.step_succeeded()


rest_module.start()<|MERGE_RESOLUTION|>--- conflicted
+++ resolved
@@ -42,20 +42,12 @@
         print("SCICLOPS online")
     state.status = ModuleStatus.IDLE
 
-
-<<<<<<< HEAD
-@rest_module.action(name="status", description="force sciclops to check its status")
-def status(state: State, action: ActionRequest): 
-    return StepResponse.step_succeeded()
-=======
 @rest_module.action(name="status")
 def status(state: State):
     """Action that forces the sciclops to check its status."""
     sciclops: SCICLOPS = state.sciclops
     sciclops.get_status()
     return StepResponse.step_succeeded(action_msg="Succesfully got status")
->>>>>>> 1de24d88
-
 
 @rest_module.action()
 def home(state: State):
