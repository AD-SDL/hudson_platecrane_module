--- conflicted
+++ resolved
@@ -972,48 +972,7 @@
     sealer = "SealerNest"
     # s.move_location("Safe")
 
-<<<<<<< HEAD
-    # CASEY TESTING ------------------------------------------------------------------------------------------------------
-    # s.move_location("Stack4")
-    # s.move_single_axis("Z", "Safe", delay_time=1)  # move all the way up in z height
-
-    # print(s.get_location_list())
-
-    # s.transfer("Stack4","Solo.Position1",source_type="stack",target_type="stack",height_offset=800)  # test from stack to solo pos 1
-    # s.transfer("Stack4","Solo.Position1",source_type="stack",target_type="stack")   # Stack 4 to SOLO 1
-
-    # s.transfer("Solo.Position1","Stack5",source_type="stack",target_type="stack")   # SOLO 1 --> Stack 5
-
-    # s.transfer("Stack5","Solo.Position1",source_type="stack",target_type="stack")   # Stack 4 to SOLO 1
-
-    ###
-    # s.transfer("Solo.Position1","Stack3",source_type="stack",target_type="stack")
-
-    # s.transfer("Stack2","PeelerNest",source_type="stack",target_type="stack")
-
-    # s.transfer("PeelerNest","Stack2",source_type="stack",target_type="stack")
-
-    # s.transfer("Stack2","LidNest1",source_type="stack",target_type="stack")
-
-    # s.transfer("LidNest1","Stack1",source_type="stack",target_type="stack")
-
-    # s.transfer("Stack1","LidNest2",source_type="stack",target_type="stack")
-
-    # s.transfer("LidNest2","LidNest3",source_type="stack",target_type="stack")
-
-    # s.transfer("LidNest3". "Solo.Position2", source_type="stack", target_type="stack")
-
-    s.transfer("LidNest1", "Solo.Position1", source_type="stack", target_type="stack")
-
-    ###
-    # s.transfer("Solo.Position1","Hidex.Nest",source_type="stack",target_type="module", height_offset=700)   # SOLO 1 to Hidex
-
-    # s.transfer("Hidex.Nest","Solo.Position1",source_type="module",target_type="module")   # Stack 4 to SOLO 1
-
-
-# ----------------------------------------------------------------------------------------------------------------------------------------
-
-
+# TESTING
 # s.pick_stack_plate("Stack1")
 # a = s.get_position()
 # s.set_location("LidNest3",R=231449,Z=-31500,P=484,Y=-306)
@@ -1023,20 +982,6 @@
 # s.move_single_axis("Z","Hidex.Nest")
 # s.transfer("Hidex.Nest","Solo.Position1",source_type="module",target_type="stack",height_offset=800)
 # s.transfer("Stack1", "PeelerNest",source_type="stack",target_type="stack")
-=======
-
-# ----------------------------------------------------------------------------------------------------------------------------------------
-
-    # s.pick_stack_plate("Stack1")  
-    # a = s.get_position()
-    # s.set_location("LidNest3",R=231449,Z=-31500,P=484,Y=-306)
-
-    # s.set_location("Hidex.Nest",R=a[0],Z=a[1],P=a[2],Y=a[3])
-    # s.place_module_plate("Hidex.Nest")
-    # s.move_single_axis("Z","Hidex.Nest")
-    # s.transfer("Hidex.Nest","Solo.Position1",source_type="module",target_type="stack",height_offset=800)
-    # s.transfer("Stack1", "PeelerNest",source_type="stack",target_type="stack")
->>>>>>> 11d0f6e2
 
 # s.place_module_plate()
 # s.get_location_list()
